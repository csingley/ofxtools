<<<<<<< HEAD
# coding: utf-8

from Client import OFXClient
from Parser import OFXTree


__version__ = '0.3.9dev'
=======
from ofxtools.Client import OFXClient
from ofxtools.Parser import OFXTree
>>>>>>> 44348735
<|MERGE_RESOLUTION|>--- conflicted
+++ resolved
@@ -1,12 +1,4 @@
-<<<<<<< HEAD
 # coding: utf-8
 
-from Client import OFXClient
-from Parser import OFXTree
-
-
-__version__ = '0.3.9dev'
-=======
 from ofxtools.Client import OFXClient
-from ofxtools.Parser import OFXTree
->>>>>>> 44348735
+from ofxtools.Parser import OFXTree