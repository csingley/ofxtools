--- conflicted
+++ resolved
@@ -1,14 +1,7 @@
 # coding: utf-8
 # local imports
 from ofxtools.Types import (
-<<<<<<< HEAD
-    String,
-    OneOf,
-    DateTime,
-    Bool,
-=======
     String, Integer, OneOf, DateTime, Bool,
->>>>>>> b73e5f3f
 )
 from ofxtools.models.base import (
     Aggregate, SubAggregate, List, Unsupported,
@@ -31,43 +24,20 @@
     dtclient = DateTime(required=True)
     userid = String(32)
     userpass = String(171)
-<<<<<<< HEAD
-    # userkey = String(64)
-    userkey = Unsupported()
-    # accesstoken = String(10000)
-    accesstoken = Unsupported()
-    # genuserkey = Bool()
-    genuserkey = Unsupported()
-=======
     userkey = String(64)
-    accesstoken = String(10000)
+    accesstoken = String(1000)
     genuserkey = Bool()
->>>>>>> b73e5f3f
     language = OneOf(*LANG_CODES, required=True)
     fi = SubAggregate(FI)
     sesscookie = String(1000)
     appid = String(5, required=True)
     appver = String(4, required=True)
-<<<<<<< HEAD
-    # appkey = String(10000)
-    appkey = Unsupported()
-    clientuid = String(36)
-    # usercred1 = String(171)
-    usercred1 = Unsupported()
-    # usercred2 = String(171)
-    usercred2 = Unsupported()
-    # authtoken = String(171)
-    authtoken = Unsupported()
-    # accesskey = String(1000)
-    accesskey = Unsupported()
-=======
     appkey = String(10000)
     clientuid = String(36)
     usercred1 = String(171)
     usercred2 = String(171)
     authtoken = String(171)
     accesskey = String(1000)
->>>>>>> b73e5f3f
     mfachallengeanswer = Unsupported()
     ofxextension = Unsupported()
 
@@ -87,8 +57,6 @@
     ofxextension = Unsupported()
 
 
-<<<<<<< HEAD
-=======
 class SIGNONINFO(Aggregate):
     """ OFX section 7.2.2 """
     signonrealm = String(32, required=True)
@@ -117,7 +85,6 @@
     memberTags = ['SIGNONINFO', ]
 
 
->>>>>>> b73e5f3f
 class SIGNONMSGSRQV1(Aggregate):
     """ """
     sonrq = SubAggregate(SONRQ)
